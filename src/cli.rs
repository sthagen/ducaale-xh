--- conflicted
+++ resolved
@@ -876,11 +876,7 @@
     }
 }
 
-<<<<<<< HEAD
-#[derive(Debug, Clone, PartialEq)]
-=======
-#[derive(Debug, PartialEq, Eq)]
->>>>>>> 7074e1c3
+#[derive(Debug, Clone, PartialEq, Eq)]
 pub enum Proxy {
     Http(Url),
     Https(Url),
@@ -917,11 +913,7 @@
     }
 }
 
-<<<<<<< HEAD
-#[derive(Debug, Clone, PartialEq)]
-=======
-#[derive(Debug, PartialEq, Eq)]
->>>>>>> 7074e1c3
+#[derive(Debug, Clone, PartialEq, Eq)]
 pub enum Verify {
     Yes,
     No,
