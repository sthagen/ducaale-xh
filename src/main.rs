use atty::Stream;
use reqwest::header::{
    HeaderValue, ACCEPT, ACCEPT_ENCODING, CONNECTION, CONTENT_TYPE, RANGE, USER_AGENT,
};
use reqwest::Client;

mod auth;
mod buffer;
mod cli;
mod download;
mod printer;
mod request_items;
mod url;
mod utils;

<<<<<<< HEAD
use anyhow::{anyhow, Context, Result};
use auth::Auth;
use buffer::Buffer;
use cli::{AuthType, Cli, Method, Pretty, Print, Proxy, RequestItem, Theme, Verify};
=======
use anyhow::{anyhow, Result};
use auth::parse_auth;
use buffer::Buffer;
use cli::{Cli, Method, Pretty, Print, Proxy, Theme};
>>>>>>> 69c2f542
use download::{download_file, get_file_size};
use printer::Printer;
use request_items::{Body, RequestItems};
use reqwest::redirect::Policy;
use std::fs::File;
use std::io::Read;
use url::Url;
use utils::{body_from_stdin, test_mode};

fn get_user_agent() -> &'static str {
    // Hard-coded user agent for the benefit of tests
    // In integration tests the binary isn't compiled with cfg(test), so we
    // use an environment variable
    if test_mode() {
        "xh/0.0.0 (test mode)"
    } else {
        concat!(env!("CARGO_PKG_NAME"), "/", env!("CARGO_PKG_VERSION"))
    }
}

#[tokio::main]
async fn main() -> Result<()> {
    std::process::exit(inner_main().await?);
}

/// [`main`] is wrapped around this function so it can safely exit with an
/// exit code.
///
/// [`std::process::exit`] is a hard termination, that ends the process
/// without doing any cleanup. So we need to return from this function first.
///
/// The outer main function could also be a good place for error handling.
async fn inner_main() -> Result<i32> {
    let args = Cli::from_args();

    let request_items = RequestItems::new(args.request_items);
    let query = request_items.query();
    let (headers, headers_to_unset) = request_items.headers()?;
    #[allow(clippy::eval_order_dependence)]
    let body = match (
        request_items.body(args.form, args.multipart).await?,
        // TODO: can we give an error before reading all of stdin?
        body_from_stdin(args.ignore_stdin).await?,
    ) {
        (Some(_), Some(_)) => {
            return Err(anyhow!(
                "Request body (from stdin) and Request data (key=value) cannot be mixed"
            ))
        }
        (Some(body), None) | (None, Some(body)) => Some(body),
        (None, None) => None,
    };

    let url = Url::new(args.url, args.default_scheme)?;
    let host = url.host().ok_or_else(|| anyhow!("Missing hostname"))?;
    let method = args.method.unwrap_or_else(|| Method::from(&body)).into();
    let redirect = match args.follow || args.download {
        true => Policy::limited(args.max_redirects.unwrap_or(10)),
        false => Policy::none(),
    };

    let mut client = Client::builder().redirect(redirect);
    let mut resume: Option<u64> = None;

    if url.0.scheme() == "https" {
        if args.verify == Verify::No {
            client = client.danger_accept_invalid_certs(true);
        }

        if let Verify::CustomCABundle(path) = args.verify {
            // FIXME: Uncomment following line (skip the links) when newer version of reqwest (> 0.11.0) is released. see:
            // https://github.com/ducaale/xh/commit/9437a0e65dad3da947b1f53edada097458af5a6e#commitcomment-47091986,
            // https://github.com/seanmonstar/reqwest/pull/1150
            // client = client.tls_built_in_root_certs(false);

            let mut buffer = Vec::new();
            let mut file = File::open(&path).with_context(|| {
                format!("Failed to open the custom CA bundle: {}", path.display())
            })?;
            file.read_to_end(&mut buffer).with_context(|| {
                format!(
                    "Failed to read the custom CA bundle file: {}",
                    path.display()
                )
            })?;

            for pem in pem::parse_many(buffer) {
                let certificate = reqwest::Certificate::from_pem(pem::encode(&pem).as_bytes())
                    .with_context(|| {
                        format!("Failed to load the custom CA bundle: {}", path.display())
                    })?;
                client = client.add_root_certificate(certificate);
            }
        };

        if let Some(cert) = args.cert {
            let mut buffer = Vec::new();
            let mut file = File::open(&cert)
                .with_context(|| format!("Failed to open the cert file: {}", cert.display()))?;
            file.read_to_end(&mut buffer)
                .with_context(|| format!("Failed to read the cert file: {}", cert.display()))?;

            if let Some(cert_key) = args.cert_key {
                buffer.push(b'\n');

                let mut file = File::open(&cert_key).with_context(|| {
                    format!("Failed to open the cert key file: {}", cert_key.display())
                })?;
                file.read_to_end(&mut buffer).with_context(|| {
                    format!("Failed to read the cert key file: {}", cert_key.display())
                })?;
            }

            let identity = reqwest::Identity::from_pem(&buffer)
                .context("Failed to parse the cert/cert key files")?;
            client = client.identity(identity);
        };
    }

    for proxy in args.proxy.into_iter().rev() {
        client = client.proxy(match proxy {
            Proxy::Http(url) => reqwest::Proxy::http(url),
            Proxy::Https(url) => reqwest::Proxy::https(url),
            Proxy::All(url) => reqwest::Proxy::all(url),
        }?);
    }

    let client = client.build()?;

    let request = {
        let mut request_builder = client
            .request(method, url.0)
            .header(ACCEPT_ENCODING, HeaderValue::from_static("gzip, deflate"))
            .header(CONNECTION, HeaderValue::from_static("keep-alive"))
            .header(USER_AGENT, get_user_agent());

        request_builder = match body {
            Some(Body::Form(body)) => request_builder
                .header(ACCEPT, HeaderValue::from_static("*/*"))
                .form(&body),
            Some(Body::Multipart(body)) => request_builder
                .header(ACCEPT, HeaderValue::from_static("*/*"))
                .multipart(body),
            Some(Body::Json(body)) => request_builder
                .header(ACCEPT, HeaderValue::from_static("application/json, */*"))
                .json(&body),
            Some(Body::Raw(body)) => request_builder
                .header(ACCEPT, HeaderValue::from_static("application/json, */*"))
                .header(CONTENT_TYPE, HeaderValue::from_static("application/json"))
                .body(body),
            None => request_builder.header(ACCEPT, HeaderValue::from_static("*/*")),
        };

        if args.resume {
            if let Some(file_size) = get_file_size(args.output.as_deref()) {
                request_builder = request_builder.header(RANGE, format!("bytes={}-", file_size));
                resume = Some(file_size);
            }
        }

        if let Some(auth) = args.auth {
            let (username, password) = parse_auth(auth, &host)?;
            request_builder = request_builder.basic_auth(username, password);
        }
        if let Some(token) = args.bearer {
            request_builder = request_builder.bearer_auth(token);
        }

        let mut request = request_builder.query(&query).headers(headers).build()?;

        headers_to_unset.iter().for_each(|h| {
            request.headers_mut().remove(h);
        });

        request
    };

    let buffer = Buffer::new(args.download, &args.output, atty::is(Stream::Stdout))?;
    let print = match args.print {
        Some(print) => print,
        None => Print::new(
            args.verbose,
            args.headers,
            args.body,
            args.quiet,
            args.offline,
            &buffer,
        ),
    };
    let mut printer = Printer::new(args.pretty, args.theme, args.stream, buffer);

    if print.request_headers {
        printer.print_request_headers(&request)?;
    }
    if print.request_body {
        printer.print_request_body(&request)?;
    }
    if !args.offline {
        let orig_url = request.url().clone();
        let response = client.execute(request).await?;
        if print.response_headers {
            printer.print_response_headers(&response)?;
        }
        let status = response.status();
        let exit_code: i32 = match status.as_u16() {
            _ if !(args.check_status || args.download) => 0,
            300..=399 if !args.follow => 3,
            400..=499 => 4,
            500..=599 => 5,
            _ => 0,
        };
        if args.download {
            if exit_code == 0 {
                download_file(response, args.output, &orig_url, resume, args.quiet).await?;
            }
        } else if print.response_body {
            printer.print_response_body(response).await?;
        }
        // TODO: print warning if output is being redirected
        Ok(exit_code)
    } else {
        Ok(0)
    }
}<|MERGE_RESOLUTION|>--- conflicted
+++ resolved
@@ -13,17 +13,10 @@
 mod url;
 mod utils;
 
-<<<<<<< HEAD
 use anyhow::{anyhow, Context, Result};
-use auth::Auth;
+use auth::parse_auth;
 use buffer::Buffer;
 use cli::{AuthType, Cli, Method, Pretty, Print, Proxy, RequestItem, Theme, Verify};
-=======
-use anyhow::{anyhow, Result};
-use auth::parse_auth;
-use buffer::Buffer;
-use cli::{Cli, Method, Pretty, Print, Proxy, Theme};
->>>>>>> 69c2f542
 use download::{download_file, get_file_size};
 use printer::Printer;
 use request_items::{Body, RequestItems};
@@ -87,7 +80,8 @@
 
     let mut client = Client::builder().redirect(redirect);
     let mut resume: Option<u64> = None;
-
+    
+    
     if url.0.scheme() == "https" {
         if args.verify == Verify::No {
             client = client.danger_accept_invalid_certs(true);
