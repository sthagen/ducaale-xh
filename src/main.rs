--- conflicted
+++ resolved
@@ -405,33 +405,31 @@
     let pretty = args.pretty.unwrap_or_else(|| buffer.guess_pretty());
     let mut printer = Printer::new(pretty, args.style, args.stream, buffer);
 
-<<<<<<< HEAD
+    let response_charset = args.response_charset;
+    let response_mime = args.response_mime.as_deref();
+
     if print.request_headers {
         printer.print_request_headers(&request, &*cookie_jar)?;
     }
     if print.request_body {
         printer.print_request_body(&mut request)?;
     }
-=======
-    let response_charset = args.response_charset;
-    let response_mime = args.response_mime.as_deref();
-
-    printer.print_request_headers(&request, &*cookie_jar)?;
-    printer.print_request_body(&mut request)?;
->>>>>>> f588b084
 
     if !args.offline {
         let response = {
             let history_print = args.history_print.unwrap_or(print);
             let mut client = ClientWithMiddleware::new(&client);
             if args.all {
-<<<<<<< HEAD
                 client = client.with_printer(|prev_response, next_request| {
                     if history_print.response_headers {
                         printer.print_response_headers(&prev_response)?;
                     }
                     if history_print.response_body {
-                        printer.print_response_body(prev_response)?;
+                        printer.print_response_body(
+                            prev_response,
+                            response_charset,
+                            response_mime,
+                        )?;
                         printer.print_separator()?;
                     }
                     if history_print.request_headers {
@@ -440,14 +438,6 @@
                     if history_print.request_body {
                         printer.print_request_body(next_request)?;
                     }
-=======
-                client.on_redirect(|prev_response, next_request| {
-                    printer.print_response_headers(&prev_response)?;
-                    printer.print_response_body(prev_response, response_charset, response_mime)?;
-                    printer.print_separator()?;
-                    printer.print_request_headers(next_request, &*cookie_jar)?;
-                    printer.print_request_body(next_request)?;
->>>>>>> f588b084
                     Ok(())
                 });
             }
@@ -487,13 +477,8 @@
                     args.quiet,
                 )?;
             }
-<<<<<<< HEAD
-        } else if print.response_body {
-            printer.print_response_body(response)?;
-=======
         } else {
             printer.print_response_body(response, response_charset, response_mime)?;
->>>>>>> f588b084
         }
     }
 
