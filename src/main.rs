--- conflicted
+++ resolved
@@ -185,57 +185,6 @@
     let mut auth = None;
     let mut save_auth_in_session = true;
 
-<<<<<<< HEAD
-    if url.scheme() == "https" {
-        let verify = args.verify.unwrap_or_else(|| {
-            // requests library which is used by HTTPie checks for both
-            // REQUESTS_CA_BUNDLE and CURL_CA_BUNDLE environment variables.
-            // See https://docs.python-requests.org/en/master/user/advanced/#ssl-cert-verification
-            if let Some(path) = env::var_os("REQUESTS_CA_BUNDLE") {
-                Verify::CustomCaBundle(PathBuf::from(path))
-            } else if let Some(path) = env::var_os("CURL_CA_BUNDLE") {
-                Verify::CustomCaBundle(PathBuf::from(path))
-            } else {
-                Verify::Yes
-            }
-        });
-        client = match verify {
-            Verify::Yes => client,
-            Verify::No => client.danger_accept_invalid_certs(true),
-            Verify::CustomCaBundle(path) => {
-                if args.native_tls {
-                    // This is not a hard error in case it gets fixed upstream
-                    // https://github.com/seanmonstar/reqwest/issues/1260
-                    log::warn!("Custom CA bundles with native-tls are broken");
-                }
-
-                let mut buffer = Vec::new();
-                let mut file = File::open(&path).with_context(|| {
-                    format!("Failed to open the custom CA bundle: {}", path.display())
-                })?;
-                file.read_to_end(&mut buffer).with_context(|| {
-                    format!("Failed to read the custom CA bundle: {}", path.display())
-                })?;
-
-                client = client.tls_built_in_root_certs(false);
-                for pem in pem::parse_many(buffer)? {
-                    let certificate = reqwest::Certificate::from_pem(pem::encode(&pem).as_bytes())
-                        .with_context(|| {
-                            format!("Failed to load the custom CA bundle: {}", path.display())
-                        })?;
-                    client = client.add_root_certificate(certificate);
-                }
-                client
-            }
-        };
-
-        #[cfg(feature = "rustls")]
-        if let Some(cert) = args.cert {
-            if args.native_tls {
-                // Unlike the --verify case this is advertised to not work, so it's
-                // not an outright bug, but it's still imaginable that it'll start working
-                log::warn!("Client certificates are not supported for native-tls");
-=======
     let verify = args.verify.unwrap_or_else(|| {
         // requests library which is used by HTTPie checks for both
         // REQUESTS_CA_BUNDLE and CURL_CA_BUNDLE environment variables.
@@ -255,8 +204,7 @@
             if args.native_tls {
                 // This is not a hard error in case it gets fixed upstream
                 // https://github.com/seanmonstar/reqwest/issues/1260
-                warn("Custom CA bundles with native-tls are broken");
->>>>>>> ca629c80
+                log::warn!("Custom CA bundles with native-tls are broken");
             }
 
             let mut buffer = Vec::new();
@@ -284,11 +232,7 @@
         if args.native_tls {
             // Unlike the --verify case this is advertised to not work, so it's
             // not an outright bug, but it's still imaginable that it'll start working
-<<<<<<< HEAD
-            log::warn!("Client certificates are not supported for native-tls and this binary was built without rustls support");
-        };
-=======
-            warn("Client certificates are not supported for native-tls");
+            log::warn!("Client certificates are not supported for native-tls");
         }
 
         let mut buffer = Vec::new();
@@ -317,8 +261,7 @@
     if args.cert.is_some() {
         // Unlike the --verify case this is advertised to not work, so it's
         // not an outright bug, but it's still imaginable that it'll start working
-        warn("Client certificates are not supported for native-tls and this binary was built without rustls support");
->>>>>>> ca629c80
+        log::warn!("Client certificates are not supported for native-tls and this binary was built without rustls support");
     }
 
     for proxy in args.proxy.into_iter().rev() {
@@ -485,7 +428,6 @@
             Body::File {
                 file_name,
                 file_type,
-<<<<<<< HEAD
                 file_name_header,
             } => {
                 if file_name_header.is_some() {
@@ -501,12 +443,6 @@
                     file_type.unwrap_or_else(|| HeaderValue::from_static(JSON_CONTENT_TYPE)),
                 )
             }
-=======
-            } => request_builder.body(File::open(file_name)?).header(
-                CONTENT_TYPE,
-                file_type.unwrap_or_else(|| HeaderValue::from_static(JSON_CONTENT_TYPE)),
-            ),
->>>>>>> ca629c80
         };
 
         if args.resume {
