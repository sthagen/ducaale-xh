--- conflicted
+++ resolved
@@ -13,11 +13,8 @@
 use std::env;
 use std::fs::File;
 use std::io::{stdin, Read};
-<<<<<<< HEAD
+use std::path::PathBuf;
 use std::sync::Arc;
-=======
-use std::path::PathBuf;
->>>>>>> 774d36da
 
 use anyhow::{anyhow, Context, Result};
 use atty::Stream;
