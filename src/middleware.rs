use std::time::{Duration, Instant};

use anyhow::Result;
use reqwest::blocking::{Client, Request, Response};

<<<<<<< HEAD
#[derive(Clone)]
pub struct ResponseMeta {
    pub request_duration: Duration,
    pub content_download_duration: Option<Duration>,
}

pub trait ResponseExt {
    fn meta(&self) -> &ResponseMeta;
    fn meta_mut(&mut self) -> &mut ResponseMeta;
}

impl ResponseExt for Response {
    fn meta(&self) -> &ResponseMeta {
        self.extensions().get::<ResponseMeta>().unwrap()
    }

    fn meta_mut(&mut self) -> &mut ResponseMeta {
        self.extensions_mut().get_mut::<ResponseMeta>().unwrap()
    }
}
=======
type Printer<'a, 'b> = &'a mut (dyn FnMut(&mut Response, &mut Request) -> Result<()> + 'b);
>>>>>>> 7074e1c3

pub struct Context<'a, 'b> {
    client: &'a Client,
    printer: Option<Printer<'a, 'b>>,
    middlewares: &'a mut [Box<dyn Middleware + 'b>],
}

impl<'a, 'b> Context<'a, 'b> {
    fn new(
        client: &'a Client,
        printer: Option<Printer<'a, 'b>>,
        middlewares: &'a mut [Box<dyn Middleware + 'b>],
    ) -> Self {
        Context {
            client,
            printer,
            middlewares,
        }
    }

    fn execute(&mut self, request: Request) -> Result<Response> {
        match self.middlewares {
            [] => {
                let starting_time = Instant::now();
                let mut response = self.client.execute(request)?;
                response.extensions_mut().insert(ResponseMeta {
                    request_duration: starting_time.elapsed(),
                    content_download_duration: None,
                });
                Ok(response)
            }
            [ref mut head, tail @ ..] => head.handle(
                #[allow(clippy::needless_option_as_deref)]
                Context::new(self.client, self.printer.as_deref_mut(), tail),
                request,
            ),
        }
    }
}

pub trait Middleware {
    fn handle(&mut self, ctx: Context, request: Request) -> Result<Response>;

    fn next(&self, ctx: &mut Context, request: Request) -> Result<Response> {
        ctx.execute(request)
    }

    fn print(
        &self,
        ctx: &mut Context,
        response: &mut Response,
        request: &mut Request,
    ) -> Result<()> {
        if let Some(ref mut printer) = ctx.printer {
            printer(response, request)?;
        }

        Ok(())
    }
}

pub struct ClientWithMiddleware<'a, T>
where
    T: FnMut(&mut Response, &mut Request) -> Result<()>,
{
    client: &'a Client,
    printer: Option<T>,
    middlewares: Vec<Box<dyn Middleware + 'a>>,
}

impl<'a, T> ClientWithMiddleware<'a, T>
where
    T: FnMut(&mut Response, &mut Request) -> Result<()> + 'a,
{
    pub fn new(client: &'a Client) -> Self {
        ClientWithMiddleware {
            client,
            printer: None,
            middlewares: vec![],
        }
    }

    pub fn with_printer(mut self, printer: T) -> Self {
        self.printer = Some(printer);
        self
    }

    pub fn with(mut self, middleware: impl Middleware + 'a) -> Self {
        self.middlewares.push(Box::new(middleware));
        self
    }

    pub fn execute(&mut self, request: Request) -> Result<Response> {
        let mut ctx = Context::new(
            self.client,
            self.printer.as_mut().map(|p| p as _),
            &mut self.middlewares[..],
        );
        ctx.execute(request)
    }
}<|MERGE_RESOLUTION|>--- conflicted
+++ resolved
@@ -3,7 +3,6 @@
 use anyhow::Result;
 use reqwest::blocking::{Client, Request, Response};
 
-<<<<<<< HEAD
 #[derive(Clone)]
 pub struct ResponseMeta {
     pub request_duration: Duration,
@@ -24,9 +23,8 @@
         self.extensions_mut().get_mut::<ResponseMeta>().unwrap()
     }
 }
-=======
+
 type Printer<'a, 'b> = &'a mut (dyn FnMut(&mut Response, &mut Request) -> Result<()> + 'b);
->>>>>>> 7074e1c3
 
 pub struct Context<'a, 'b> {
     client: &'a Client,
