use std::io::{stderr, stdout, Write};

use anyhow::{anyhow, Result};
use reqwest::Method;

<<<<<<< HEAD
use crate::cli::{AuthType, Cli, Verify};
use crate::request_items::{Body, RequestItem, FORM_CONTENT_TYPE, JSON_ACCEPT, JSON_CONTENT_TYPE};
=======
use crate::{
    cli::{Cli, HttpVersion, Verify},
    request_items::{Body, RequestItem, FORM_CONTENT_TYPE, JSON_ACCEPT, JSON_CONTENT_TYPE},
};
>>>>>>> a01f8334

pub fn print_curl_translation(args: Cli) -> Result<()> {
    let cmd = translate(args)?;
    let mut stderr = stderr();
    for warning in &cmd.warnings {
        writeln!(stderr, "Warning: {}", warning)?;
    }
    if !cmd.warnings.is_empty() {
        writeln!(stderr)?;
    }
    writeln!(stdout(), "{}", cmd)?;
    Ok(())
}

pub struct Command {
    pub long: bool,
    pub args: Vec<String>,
    pub env: Vec<(&'static str, String)>,
    pub warnings: Vec<String>,
}

impl Command {
    fn new(long: bool) -> Command {
        Command {
            long,
            args: Vec::new(),
            env: Vec::new(),
            warnings: Vec::new(),
        }
    }

    fn flag(&mut self, short: &'static str, long: &'static str) {
        if self.long {
            self.args.push(long.to_string());
        } else {
            self.args.push(short.to_string());
        }
    }

    fn push(&mut self, arg: impl Into<String>) {
        self.args.push(arg.into());
    }

    fn header(&mut self, name: &str, value: &str) {
        self.flag("-H", "--header");
        self.push(format!("{}: {}", name, value));
    }

    fn env(&mut self, var: &'static str, value: impl Into<String>) {
        self.env.push((var, value.into()));
    }

    fn warn(&mut self, message: String) {
        self.warnings.push(message);
    }
}

impl std::fmt::Display for Command {
    fn fmt(&self, f: &mut std::fmt::Formatter<'_>) -> std::fmt::Result {
        let escape = if f.alternate() {
            // If formatted with `{:#}`, use cmd.exe-style formatting
            // This is currently not exposed
            shell_escape::windows::escape
        } else {
            // By default, use Unix-style formatting regardless of platform
            // This is also more suitable for Powershell
            shell_escape::unix::escape
        };
        for (key, value) in &self.env {
            // This is wrong for Windows, but there doesn't seem to be a
            // right way
            write!(f, "{}={} ", key, escape(value.into()))?;
        }
        write!(f, "curl")?;
        for arg in &self.args {
            write!(f, " {}", escape(arg.into()))?;
        }
        Ok(())
    }
}

pub fn translate(args: Cli) -> Result<Command> {
    let (headers, headers_to_unset) = args.request_items.headers()?;

    let mut cmd = Command::new(args.curl_long);

    let ignored = &[
        (args.offline, "--offline"),          // No equivalent
        (args.body, "-b/--body"),             // Already the default
        (args.print.is_some(), "-p/--print"), // No straightforward equivalent
        (args.quiet, "-q/--quiet"),           // No equivalent, -s/--silent suppresses other stuff
        (args.pretty.is_some(), "--pretty"),  // No equivalent
        (args.style.is_some(), "-s/--style"), // No equivalent
    ];

    for (present, flag) in ignored {
        if *present {
            cmd.warn(format!("Ignored {}", flag));
        }
    }

    // Silently ignored:
    // - .ignore_stdin: assumed by default
    //   (to send stdin, --data-binary @- -H 'Content-Type: application/octet-stream')
    // - .curl and .curl_long: you are here

    // Output options
    if args.verbose {
        // Far from an exact match, but it does print the request headers
        cmd.flag("-v", "--verbose");
    }
    if args.stream {
        // curl sorta streams by default, but its buffer stops it from
        // showing up right away
        cmd.flag("-N", "--no-buffer");
    }
    // Since --fail is bit disruptive than HTTPie's --check-status flag, we will not enable
    // it unless the user explicitely sets the latter flag
    if args.check_status.unwrap_or(false) {
        // Suppresses output on failure, unlike us
        cmd.flag("-f", "--fail");
    }

    // HTTP options
    if args.follow {
        cmd.flag("-L", "--location");
    }
    if let Some(num) = args.max_redirects {
        cmd.push("--max-redirects");
        cmd.push(num.to_string());
    }
    if let Some(filename) = args.output {
        let filename = filename.to_str().ok_or_else(|| anyhow!("Invalid UTF-8"))?;
        cmd.flag("-o", "--output");
        cmd.push(filename);
    } else if args.download {
        cmd.flag("-O", "--remote-name");
    }
    if args.resume {
        cmd.flag("-C", "--continue-at");
        cmd.push("-"); // Tell curl to guess, like we do
    }
    match args.verify.unwrap_or(Verify::Yes) {
        Verify::CustomCaBundle(filename) => {
            cmd.push("--cacert");
            // TODO: maybe filename should be as bytes?
            // (does the way we have structopt set up even accept non-unicode?)
            cmd.push(filename.to_string_lossy());
        }
        Verify::No => {
            cmd.flag("-k", "--insecure");
        }
        Verify::Yes => {}
    }
    if let Some(cert) = args.cert {
        cmd.flag("-E", "--cert");
        // TODO: as bytes?
        cmd.push(cert.to_string_lossy());
    }
    if let Some(keyfile) = args.cert_key {
        cmd.push("--key");
        cmd.push(keyfile.to_string_lossy());
    }
    for proxy in args.proxy {
        match proxy {
            crate::cli::Proxy::All(proxy) => {
                cmd.flag("-x", "--proxy");
                cmd.push(proxy);
            }
            crate::cli::Proxy::Http(proxy) => {
                // These don't seem to have corresponding flags
                cmd.env("http_proxy", proxy);
            }
            crate::cli::Proxy::Https(proxy) => {
                cmd.env("https_proxy", proxy);
            }
        }
    }
    if let Some(http_version) = args.http_version {
        match http_version {
            HttpVersion::Http10 => cmd.push("--http1.0"),
            HttpVersion::Http11 => cmd.push("--http1.1"),
            HttpVersion::Http2 => cmd.push("--http2"),
        }
    }

    if args.method == Some(Method::HEAD) {
        cmd.flag("-I", "--head");
    } else if args.method == Some(Method::OPTIONS) {
        // If you're sending an OPTIONS you almost certainly want to see the headers
        cmd.flag("-i", "--include");
        cmd.flag("-X", "--request");
        cmd.push("OPTIONS");
    } else if args.headers {
        // The best option for printing just headers seems to be to use -I
        // but with an explicit method as an override.
        // But this is a hack that actually fails if data is sent.
        // See discussion on https://lornajane.net/posts/2014/view-only-headers-with-curl

        let method = match args.method {
            Some(method) => method,
            // unwrap_or_else causes borrowing issues
            None => args.request_items.pick_method(),
        };
        cmd.flag("-I", "--head");
        cmd.flag("-X", "--request");
        cmd.push(method.to_string());
        if method != Method::GET {
            cmd.warn(
                "-I/--head is incompatible with sending data. Consider omitting -h/--headers."
                    .to_string(),
            );
        }
    } else if let Some(method) = args.method {
        cmd.flag("-X", "--request");
        cmd.push(method.to_string());
    }
    // We assume that curl's automatic detection of when to do a POST matches
    // ours so we can ignore the None case

    cmd.push(args.url.to_string());

    // Payload
    for (header, value) in headers.iter() {
        cmd.flag("-H", "--header");
        if value.is_empty() {
            cmd.push(format!("{};", header));
        } else {
            cmd.push(format!("{}: {}", header, value.to_str()?));
        }
    }
    for header in headers_to_unset {
        cmd.flag("-H", "--header");
        cmd.push(format!("{}:", header));
    }
    if let Some(auth) = args.auth {
        match args.auth_type.unwrap_or_default() {
            AuthType::basic => {
                cmd.push("--basic");
                // curl implements this flag the same way, including password prompt
                cmd.flag("-u", "--user");
                cmd.push(auth);
            }
            AuthType::digest => {
                cmd.push("--digest");
                // curl implements this flag the same way, including password prompt
                cmd.flag("-u", "--user");
                cmd.push(auth);
            }
            AuthType::bearer => {
                cmd.push("--oauth2-bearer");
                cmd.push(auth);
            }
        }
    }

    if args.request_items.is_multipart() {
        // We can't use .body() here because we can't look inside the multipart
        // form after construction and we don't want to actually read the files
        for item in args.request_items.items {
            match item {
                RequestItem::JsonField(..) | RequestItem::JsonFieldFromFile(..) => {
                    return Err(anyhow!("JSON values are not supported in multipart fields"));
                }
                RequestItem::DataField(key, value) => {
                    cmd.flag("-F", "--form");
                    cmd.push(format!("{}={}", key, value));
                }
                RequestItem::DataFieldFromFile(key, value) => {
                    cmd.flag("-F", "--form");
                    cmd.push(format!("{}=<{}", key, value));
                }
                RequestItem::FormFile {
                    key,
                    file_name,
                    file_type,
                    file_name_header,
                } => {
                    cmd.flag("-F", "--form");
                    let mut val = format!("{}=@{}", key, file_name);
                    if let Some(file_type) = file_type {
                        val.push_str(";type=");
                        val.push_str(&file_type);
                    }
                    if let Some(file_name_header) = file_name_header {
                        val.push_str(";filename=");
                        val.push_str(&file_name_header);
                    }
                    cmd.push(val);
                }
                RequestItem::HttpHeader(..) => {}
                RequestItem::HttpHeaderToUnset(..) => {}
                RequestItem::UrlParam(..) => {}
            }
        }
    } else {
        match args.request_items.body()? {
            Body::Form(items) => {
                if items.is_empty() {
                    // Force the header
                    cmd.header("content-type", FORM_CONTENT_TYPE);
                }
                for (key, value) in items {
                    // More faithful than -F, but doesn't have a short version
                    // New in curl 7.18.0 (January 28 2008), *probably* old enough
                    // Otherwise passing --multipart helps
                    cmd.push("--data-urlencode");
                    // Encoding this is tricky: --data-urlencode expects name
                    // to be encoded but not value and doesn't take strings
                    let mut encoded = serde_urlencoded::to_string(&[(key, "")])?;
                    encoded.push_str(&value);
                    cmd.push(encoded);
                }
            }
            Body::Json(map) if !map.is_empty() => {
                cmd.header("content-type", JSON_CONTENT_TYPE);
                cmd.header("accept", JSON_ACCEPT);

                let json_string = serde_json::Value::from(map).to_string();
                cmd.flag("-d", "--data");
                cmd.push(json_string);
            }
            Body::Json(..) if args.json => {
                cmd.header("content-type", JSON_CONTENT_TYPE);
                cmd.header("accept", JSON_ACCEPT);
            }
            Body::Json(..) => {}
            Body::Multipart { .. } => unreachable!(),
            Body::Raw(..) => unreachable!(),
            Body::File {
                file_name,
                file_type,
                file_name_header: _,
            } => {
                if let Some(file_type) = file_type {
                    cmd.header("content-type", file_type.to_str()?);
                } else {
                    cmd.header("content-type", JSON_CONTENT_TYPE);
                }
                cmd.push("--data-binary");
                cmd.push(format!("@{}", file_name.to_string_lossy()));
            }
        }
    }

    Ok(cmd)
}

#[cfg(test)]
mod tests {
    use super::*;

    #[test]
    fn examples() {
        let expected = vec![
            ("xh httpbin.org/get", "curl 'http://httpbin.org/get'", "curl http://httpbin.org/get"),
            (
                "xh httpbin.org/post x=3",
                r#"curl 'http://httpbin.org/post' -H 'content-type: application/json' -H 'accept: application/json, */*;q=0.5' -d '{"x":"3"}'"#,
                r#"curl http://httpbin.org/post -H "content-type: application/json" -H "accept: application/json, */*;q=0.5" -d "{\"x\":\"3\"}""#,
            ),
            (
                "xh --form httpbin.org/post x\\=y=z=w",
                "curl 'http://httpbin.org/post' --data-urlencode 'x%3Dy=z=w'",
                "curl http://httpbin.org/post --data-urlencode x%3Dy=z=w",
            ),
            (
                "xh put httpbin.org/put",
                "curl -X PUT 'http://httpbin.org/put'",
                "curl -X PUT http://httpbin.org/put",
            ),
            (
                "xh --https httpbin.org/get x==3",
                "curl 'https://httpbin.org/get?x=3'",
                "curl https://httpbin.org/get?x=3",
            ),
            (
                "xhs httpbin.org/get x==3",
                "curl 'https://httpbin.org/get?x=3'",
                "curl https://httpbin.org/get?x=3",
            ),
            (
                "xh -h httpbin.org/get",
                "curl -I -X GET 'http://httpbin.org/get'",
                "curl -I -X GET http://httpbin.org/get",
            ),
            (
                "xh options httpbin.org/get",
                "curl -i -X OPTIONS 'http://httpbin.org/get'",
                "curl -i -X OPTIONS http://httpbin.org/get",
            ),
            (
                "xh --proxy http:localhost:1080 httpbin.org/get",
                "http_proxy='localhost:1080' curl 'http://httpbin.org/get'",
                "http_proxy=localhost:1080 curl http://httpbin.org/get",
            ),
            (
                "xh --proxy all:localhost:1080 httpbin.org/get",
                "curl -x 'localhost:1080' 'http://httpbin.org/get'",
                "curl -x localhost:1080 http://httpbin.org/get",
            ),
            (
                "xh httpbin.org/post x:=[3]",
                r#"curl 'http://httpbin.org/post' -H 'content-type: application/json' -H 'accept: application/json, */*;q=0.5' -d '{"x":[3]}'"#,
                r#"curl http://httpbin.org/post -H "content-type: application/json" -H "accept: application/json, */*;q=0.5" -d "{\"x\":[3]}""#,
            ),
            (
                "xh --json httpbin.org/post",
                "curl 'http://httpbin.org/post' -H 'content-type: application/json' -H 'accept: application/json, */*;q=0.5'",
                r#"curl http://httpbin.org/post -H "content-type: application/json" -H "accept: application/json, */*;q=0.5""#,
            ),
            (
                "xh --form httpbin.org/post x@/dev/null",
                "curl 'http://httpbin.org/post' -F 'x=@/dev/null'",
                "curl http://httpbin.org/post -F x=@/dev/null",
            ),
            (
                "xh --form httpbin.org/post",
                "curl 'http://httpbin.org/post' -H 'content-type: application/x-www-form-urlencoded'",
                r#"curl http://httpbin.org/post -H "content-type: application/x-www-form-urlencoded""#,
            ),
            (
                "xh --bearer foobar post httpbin.org/post",
                "curl -X POST 'http://httpbin.org/post' --oauth2-bearer foobar",
                "curl -X POST http://httpbin.org/post --oauth2-bearer foobar",
            ),
            (
                "xh httpbin.org/get foo:Bar baz; user-agent:",
                "curl 'http://httpbin.org/get' -H 'foo: Bar' -H 'baz;' -H 'user-agent:'",
                r#"curl http://httpbin.org/get -H "foo: Bar" -H baz; -H user-agent:"#,
            ),
            (
                "xh -d httpbin.org/get",
                "curl -f -L -O 'http://httpbin.org/get'",
                "curl -f -L -O http://httpbin.org/get",
            ),
            (
                "xh -d -o foobar --continue httpbin.org/get",
                "curl -f -L -o foobar -C - 'http://httpbin.org/get'",
                "curl -f -L -o foobar -C - http://httpbin.org/get",
            ),
            (
                "xh --curl-long -d -o foobar --continue httpbin.org/get",
                "curl --fail --location --output foobar --continue-at - 'http://httpbin.org/get'",
                "curl --fail --location --output foobar --continue-at - http://httpbin.org/get",
            ),
            (
                "xh httpbin.org/post @foo.txt",
                "curl 'http://httpbin.org/post' -H 'content-type: text/plain' --data-binary '@foo.txt'",
                r#"curl http://httpbin.org/post -H "content-type: text/plain" --data-binary @foo.txt"#,
            ),
        ];
        for (input, output_unix, output_windows) in expected {
            let cli = Cli::from_iter_safe(input.split_whitespace()).unwrap();
            let cmd = translate(cli).unwrap();
            assert_eq!(
                cmd.to_string(),
                output_unix,
                "Wrong Unix output for {:?}",
                input
            );
            assert_eq!(
                format!("{:#}", cmd),
                output_windows,
                "Wrong Windows output for {:?}",
                input
            );
        }
    }
}<|MERGE_RESOLUTION|>--- conflicted
+++ resolved
@@ -3,15 +3,8 @@
 use anyhow::{anyhow, Result};
 use reqwest::Method;
 
-<<<<<<< HEAD
-use crate::cli::{AuthType, Cli, Verify};
+use crate::cli::{AuthType, Cli, HttpVersion, Verify};
 use crate::request_items::{Body, RequestItem, FORM_CONTENT_TYPE, JSON_ACCEPT, JSON_CONTENT_TYPE};
-=======
-use crate::{
-    cli::{Cli, HttpVersion, Verify},
-    request_items::{Body, RequestItem, FORM_CONTENT_TYPE, JSON_ACCEPT, JSON_CONTENT_TYPE},
-};
->>>>>>> a01f8334
 
 pub fn print_curl_translation(args: Cli) -> Result<()> {
     let cmd = translate(args)?;
