--- conflicted
+++ resolved
@@ -204,10 +204,6 @@
     assert_eq!(read_to_string(&outfile).unwrap(), "file contents\n");
 }
 
-<<<<<<< HEAD
-    "#});
-}
-
 #[test]
 fn proxy_invalid_protocol() {
     let mut cmd = get_command();
@@ -251,8 +247,7 @@
 
     cmd.assert().success();
 }
-=======
+
 // TODO: test implicit download filenames
 // For this we have to pretend the output is a tty
-// This intersects with both #41 and #59
->>>>>>> 507bd393
+// This intersects with both #41 and #59