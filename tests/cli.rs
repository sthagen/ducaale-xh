--- conflicted
+++ resolved
@@ -510,20 +510,6 @@
         "#});
 }
 
-<<<<<<< HEAD
-// TODO: figure out a way to avoid non-deterministic test failure
-// #[test]
-// fn timeout() {
-//     get_command()
-//         .arg("--timeout=0.01")
-//         .arg("https://httpbin.org/delay/0.05")
-//         .assert()
-//         .failure()
-//         .stderr(predicates::str::contains("operation timed out"));
-// }
-
-// TODO: use httpmock to test this
-=======
 #[test]
 fn timeout() {
     let server = MockServer::start();
@@ -541,7 +527,6 @@
     mock.assert();
 }
 
->>>>>>> 16dbc7d1
 #[test]
 fn timeout_no_limit() {
     let server = MockServer::start();
