#![cfg(feature = "integration-tests")]
use std::{
    fs::File,
    fs::{create_dir_all, read_to_string, OpenOptions},
    io::{Seek, SeekFrom, Write},
    process::Command,
    time::Duration,
};

use assert_cmd::prelude::*;
use httpmock::{Method::*, MockServer};
use indoc::indoc;
use predicate::str::contains;
use predicates::prelude::*;
use serde_json::json;
use tempfile::{tempdir, tempfile};

pub fn random_string() -> String {
    use rand::Rng;

    rand::thread_rng()
        .sample_iter(&rand::distributions::Alphanumeric)
        .take(10)
        .map(char::from)
        .collect()
}

fn get_base_command() -> Command {
    let mut cmd = Command::cargo_bin("xh").expect("binary should be present");
    cmd.env("HOME", "");
    #[cfg(target_os = "windows")]
    cmd.env("XH_TEST_MODE_WIN_HOME_DIR", "");
    cmd
}

/// Sensible default command to test with. use [`get_base_command`] if this
/// setup doesn't apply.
fn get_command() -> Command {
    let mut cmd = get_base_command();
    cmd.env("XH_TEST_MODE", "1");
    cmd.env("XH_TEST_MODE_TERM", "1");
    cmd
}

/// Do not pretend the output goes to a terminal.
fn redirecting_command() -> Command {
    let mut cmd = get_base_command();
    cmd.env("XH_TEST_MODE", "1");
    cmd
}

/// Color output (with ANSI colors) by default.
fn color_command() -> Command {
    let mut cmd = get_command();
    cmd.env("XH_TEST_MODE_COLOR", "1");
    cmd
}

#[test]
fn basic_json_post() {
    let server = MockServer::start();
    let mock = server.mock(|when, then| {
        when.method(POST)
            .header("Content-Type", "application/json")
            .json_body(json!({"name": "ali"}));
        then.header("Content-Type", "application/json")
            .json_body(json!({"got": "name", "status": "ok"}));
    });

    get_command()
        .arg("--print=b")
        .arg("--pretty=format")
        .arg("post")
        .arg(server.base_url())
        .arg("name=ali")
        .assert()
        .stdout(indoc! {r#"
        {
            "got": "name",
            "status": "ok"
        }


        "#});
    mock.assert();
}

#[test]
fn basic_get() {
    let server = MockServer::start();
    let mock = server.mock(|when, then| {
        when.method(GET);
        then.body("foobar\n");
    });

    get_command()
        .arg("--print=b")
        .arg("get")
        .arg(server.base_url())
        .assert()
        .stdout("foobar\n\n");
    mock.assert();
}

#[test]
fn basic_head() {
    let server = MockServer::start();
    let mock = server.mock(|when, _then| {
        when.method(HEAD);
    });

    get_command().arg("head").arg(server.base_url()).assert();
    mock.assert();
}

#[test]
fn basic_options() {
    let server = MockServer::start();
    let mock = server.mock(|when, then| {
        when.method(OPTIONS);
        then.header("Allow", "GET, HEAD, OPTIONS");
    });

    get_command()
        .arg("-h")
        .arg("options")
        .arg(server.base_url())
        .assert()
        .stdout(contains("HTTP/1.1 200 OK"))
        .stdout(contains("allow:"));
    mock.assert();
}

#[test]
fn multiline_value() {
    let server = MockServer::start();
    let mock = server.mock(|when, _then| {
        when.method(POST).body("foo=bar%0Abaz");
    });

    get_command()
        .arg("--form")
        .arg("post")
        .arg(server.base_url())
        .arg("foo=bar\nbaz")
        .assert();
    mock.assert();
}

#[test]
fn header() {
    let server = MockServer::start();
    let mock = server.mock(|when, _then| {
        when.header("X-Foo", "Bar");
    });
    get_command()
        .arg(server.base_url())
        .arg("x-foo:Bar")
        .assert();
    mock.assert();
}

#[test]
fn query_param() {
    let server = MockServer::start();
    let mock = server.mock(|when, _then| {
        when.query_param("foo", "bar");
    });
    get_command()
        .arg(server.base_url())
        .arg("foo==bar")
        .assert();
    mock.assert();
}

#[test]
fn json_param() {
    let server = MockServer::start();
    let mock = server.mock(|when, _then| {
        when.json_body(json!({"foo": [1, 2, 3]}));
    });
    get_command()
        .arg(server.base_url())
        .arg("foo:=[1,2,3]")
        .assert();
    mock.assert();
}

#[test]
fn verbose() {
    let server = MockServer::start();
    let mock = server.mock(|when, then| {
        when.header("Connection", "keep-alive")
            .header("Content-Type", "application/json")
            .header("Content-Length", "9")
            .header("User-Agent", "xh/0.0.0 (test mode)")
            .json_body(json!({"x": "y"}));
        then.body("a body")
            .header("date", "N/A")
            .header("X-Foo", "Bar");
    });
    get_command()
        .arg("--verbose")
        .arg(server.base_url())
        .arg("x=y")
        .assert()
        .stdout(indoc! {r#"
        POST / HTTP/1.1
        accept: application/json, */*;q=0.5
        accept-encoding: gzip, br
        connection: keep-alive
        content-length: 9
        content-type: application/json
        host: http.mock
        user-agent: xh/0.0.0 (test mode)

        {
            "x": "y"
        }



        HTTP/1.1 200 OK
        content-length: 6
        date: N/A
        x-foo: Bar

        a body
        "#});
    mock.assert();
}

#[test]
fn download() {
    let dir = tempdir().unwrap();
    let server = MockServer::start();
    let mock = server.mock(|_when, then| {
        then.body("file contents\n");
    });

    let outfile = dir.path().join("outfile");
    get_command()
        .arg("--download")
        .arg("--output")
        .arg(&outfile)
        .arg(server.base_url())
        .assert();
    mock.assert();
    assert_eq!(read_to_string(&outfile).unwrap(), "file contents\n");
}

fn get_proxy_command(
    protocol_to_request: &str,
    protocol_to_proxy: &str,
    proxy_url: &str,
) -> Command {
    let mut cmd = get_command();
    cmd.arg("--pretty=format")
        .arg("--check-status")
        .arg(format!("--proxy={}:{}", protocol_to_proxy, proxy_url))
        .arg("GET")
        .arg(format!("{}://example.test/get", protocol_to_request));
    cmd
}

#[test]
fn proxy_http_proxy() {
    let server = MockServer::start();

    let mock = server.mock(|when, then| {
        when.method(GET).header("host", "example.test");
        then.status(200);
    });

    get_proxy_command("http", "http", &server.base_url())
        .assert()
        .success();

    mock.assert();
}

#[test]
fn proxy_https_proxy() {
    let server = MockServer::start();

    let mock = server.mock(|when, then| {
        when.method(CONNECT);
        then.status(502);
    });

    get_proxy_command("https", "https", &server.base_url())
        .assert()
        .stderr(predicate::str::contains("unsuccessful tunnel"))
        .failure();
    mock.assert();
}

#[test]
fn download_generated_filename() {
    let dir = tempdir().unwrap();
    let server = MockServer::start();
    server.mock(|_when, then| {
        then.header("Content-Type", "application/json").body("file");
    });

    get_command()
        .arg("--download")
        .arg(server.url("/foo/bar/"))
        .current_dir(&dir)
        .assert();

    get_command()
        .arg("--download")
        .arg(server.url("/foo/bar/"))
        .current_dir(&dir)
        .assert();

    assert_eq!(read_to_string(dir.path().join("bar.json")).unwrap(), "file");
    assert_eq!(
        read_to_string(dir.path().join("bar.json-1")).unwrap(),
        "file"
    );
}

#[test]
fn download_supplied_filename() {
    let dir = tempdir().unwrap();
    let server = MockServer::start();
    let mock = server.mock(|_when, then| {
        then.header("Content-Disposition", r#"attachment; filename="foo.bar""#)
            .body("file");
    });

    get_command()
        .arg("--download")
        .arg(server.base_url())
        .current_dir(&dir)
        .assert();
    mock.assert();
    assert_eq!(read_to_string(dir.path().join("foo.bar")).unwrap(), "file");
}

#[test]
fn download_supplied_unquoted_filename() {
    let dir = tempdir().unwrap();
    let server = MockServer::start();
    let mock = server.mock(|_when, then| {
        then.header("Content-Disposition", r#"attachment; filename=foo bar baz"#)
            .body("file");
    });

    get_command()
        .arg("--download")
        .arg(server.base_url())
        .current_dir(&dir)
        .assert();
    mock.assert();
    assert_eq!(
        read_to_string(dir.path().join("foo bar baz")).unwrap(),
        "file"
    );
}

#[test]
fn decode() {
    let server = MockServer::start();
    let mock = server.mock(|_when, then| {
        then.header("Content-Type", "text/plain; charset=latin1")
            .body(b"\xe9");
    });

    get_command()
        .arg("--print=b")
        .arg(server.base_url())
        .assert()
        .stdout("é\n");
    mock.assert();
}

#[test]
fn proxy_all_proxy() {
    let server = MockServer::start();

    let mock = server.mock(|when, then| {
        when.method(CONNECT);
        then.status(502);
    });

    get_proxy_command("https", "all", &server.base_url())
        .assert()
        .stderr(predicate::str::contains("unsuccessful tunnel"))
        .failure();
    mock.assert();

    get_proxy_command("http", "all", &server.base_url())
        .assert()
        .failure();
    mock.assert();
}

#[test]
fn streaming_decode() {
    let server = MockServer::start();
    let mock = server.mock(|_when, then| {
        then.header("Content-Type", "text/plain; charset=latin1")
            .body(b"\xe9");
    });

    get_command()
        .arg("--print=b")
        .arg("--stream")
        .arg(server.base_url())
        .assert()
        .stdout("é\n");
    mock.assert();
}

#[test]
fn only_decode_for_terminal() {
    let server = MockServer::start();
    let mock = server.mock(|_when, then| {
        then.header("Content-Type", "text/plain; charset=latin1")
            .body(b"\xe9");
    });

    let output = redirecting_command()
        .arg(server.base_url())
        .assert()
        .get_output()
        .stdout
        .clone();
    assert_eq!(&output, b"\xe9"); // .stdout() doesn't support byte slices
    mock.assert();
}

#[test]
fn do_decode_if_formatted() {
    let server = MockServer::start();
    let mock = server.mock(|_when, then| {
        then.header("Content-Type", "text/plain; charset=latin1")
            .body(b"\xe9");
    });

    redirecting_command()
        .arg("--pretty=all")
        .arg(server.base_url())
        .assert()
        .stdout("é");
    mock.assert();
}

#[test]
fn never_decode_if_binary() {
    let server = MockServer::start();
    let mock = server.mock(|_when, then| {
        // this mimetype with a charset may actually be incoherent
        then.header("Content-Type", "application/octet-stream; charset=latin1")
            .body(b"\xe9");
    });

    let output = redirecting_command()
        .arg("--pretty=all")
        .arg(server.base_url())
        .assert()
        .get_output()
        .stdout
        .clone();
    assert_eq!(&output, b"\xe9");
    mock.assert();
}

#[test]
fn binary_detection() {
    let server = MockServer::start();
    let mock = server.mock(|_when, then| {
        then.body(b"foo\0bar");
    });

    get_command()
        .arg("--print=b")
        .arg(server.base_url())
        .assert()
        .stdout(indoc! {r#"
        +-----------------------------------------+
        | NOTE: binary data not shown in terminal |
        +-----------------------------------------+

        "#});
    mock.assert();
}

#[test]
fn streaming_binary_detection() {
    let server = MockServer::start();
    let mock = server.mock(|_when, then| {
        then.body(b"foo\0bar");
    });

    get_command()
        .arg("--print=b")
        .arg("--stream")
        .arg(server.base_url())
        .assert()
        .stdout(indoc! {r#"
        +-----------------------------------------+
        | NOTE: binary data not shown in terminal |
        +-----------------------------------------+

        "#});
    mock.assert();
}

#[test]
fn request_binary_detection() {
    let mut binary_file = tempfile().unwrap();
    binary_file.write_all(b"foo\0bar").unwrap();
    binary_file.seek(SeekFrom::Start(0)).unwrap();
    redirecting_command()
        .arg("--print=B")
        .arg("--offline")
        .arg(":")
        .stdin(binary_file)
        .assert()
        .stdout(indoc! {r#"
        +-----------------------------------------+
        | NOTE: binary data not shown in terminal |
        +-----------------------------------------+


        "#});
}

#[test]
fn timeout() {
    let server = MockServer::start();
    let mock = server.mock(|_, then| {
        then.status(200).delay(Duration::from_secs_f32(0.5));
    });

    get_command()
        .arg("--timeout=0.1")
        .arg(server.base_url())
        .assert()
        .failure()
        .stderr(predicates::str::contains("operation timed out"));

    mock.assert();
}

#[test]
fn timeout_no_limit() {
    let server = MockServer::start();
    let mock = server.mock(|_, then| {
        then.status(200).delay(Duration::from_secs_f32(0.5));
    });

    get_command()
        .arg("--timeout=0")
        .arg(server.base_url())
        .assert()
        .success();

    mock.assert();
}

#[test]
fn timeout_invalid() {
    get_command()
        .arg("--timeout=-0.01")
        .arg("--offline")
        .arg(":")
        .assert()
        .failure()
        .stderr(predicates::str::contains(
            "Invalid seconds as connection timeout",
        ));
}

#[test]
fn last_supplied_proxy_wins() {
    let first_server = MockServer::start();
    let first_mock = first_server.mock(|when, then| {
        when.method(GET).header("host", "example.test");
        then.status(500);
    });
    let second_server = MockServer::start();
    let second_mock = second_server.mock(|when, then| {
        when.method(GET).header("host", "example.test");
        then.status(200);
    });

    let mut cmd = get_command();
    cmd.args(&[
        format!("--proxy=http:{}", first_server.base_url()).as_str(),
        format!("--proxy=http:{}", second_server.base_url()).as_str(),
        "GET",
        "http://example.test",
    ])
    .assert()
    .success();

    first_mock.assert_hits(0);
    second_mock.assert();
}

#[test]
fn proxy_multiple_valid_proxies() {
    let mut cmd = get_command();
    cmd.arg("--offline")
        .arg("--pretty=format")
        .arg("--proxy=http:https://127.0.0.1:8000")
        .arg("--proxy=https:socks5://127.0.0.1:8000")
        .arg("--proxy=all:http://127.0.0.1:8000")
        .arg("GET")
        .arg("http://httpbin.org/get");

    cmd.assert().success();
}

#[test]
fn check_status() {
    let server = MockServer::start();
    let mock = server.mock(|_when, then| {
        then.status(404);
    });

    get_command()
        .arg("--check-status")
        .arg(server.base_url())
        .assert()
        .code(4)
        .stderr("");
    mock.assert();
}

#[test]
fn user_password_auth() {
    let server = MockServer::start();
    let mock = server.mock(|when, _then| {
        when.header("Authorization", "Basic dXNlcjpwYXNz");
    });

    get_command()
        .arg("--auth=user:pass")
        .arg(server.base_url())
        .assert();
    mock.assert();
}

#[test]
fn netrc_env_user_password_auth() {
    let server = MockServer::start();
    let mock = server.mock(|when, _then| {
        when.header("Authorization", "Basic dXNlcjpwYXNz");
    });

    let mut netrc = tempfile::NamedTempFile::new().unwrap();
    writeln!(
        netrc,
        "machine {}\nlogin user\npassword pass",
        server.host()
    )
    .unwrap();

    get_command()
        .env("NETRC", netrc.path())
        .arg(server.base_url())
        .assert();
    mock.assert();
}

#[test]
fn netrc_file_user_password_auth() {
    for netrc_file in [".netrc", "_netrc"].iter() {
        let server = MockServer::start();
        let mock = server.mock(|when, _then| {
            when.header("Authorization", "Basic dXNlcjpwYXNz");
        });

        let homedir = tempfile::TempDir::new().unwrap();
        let netrc_path = homedir.path().join(netrc_file);
        let mut netrc = File::create(&netrc_path).unwrap();
        writeln!(
            netrc,
            "machine {}\nlogin user\npassword pass",
            server.host()
        )
        .unwrap();

        netrc.flush().unwrap();

        get_command()
            .env("HOME", homedir.path())
            .env("XH_TEST_MODE_WIN_HOME_DIR", homedir.path())
            .arg(server.base_url())
            .assert();

        mock.assert();

        drop(netrc);
        homedir.close().unwrap();
    }
}

#[test]
fn check_status_warning() {
    let server = MockServer::start();
    let mock = server.mock(|_when, then| {
        then.status(501);
    });

    redirecting_command()
        .arg("--check-status")
        .arg(server.base_url())
        .assert()
        .code(5)
        .stderr("\nxh: warning: HTTP 501 Not Implemented\n\n");
    mock.assert();
}

#[test]
fn user_auth() {
    let server = MockServer::start();
    let mock = server.mock(|when, _then| {
        when.header("Authorization", "Basic dXNlcjo=");
    });

    get_command()
        .arg("--auth=user:")
        .arg(server.base_url())
        .assert();
    mock.assert();
}

#[test]
fn bearer_auth() {
    let server = MockServer::start();
    let mock = server.mock(|when, _then| {
        when.header("Authorization", "Bearer SomeToken");
    });

    get_command()
        .arg("--bearer=SomeToken")
        .arg(server.base_url())
        .assert();
    mock.assert();
}

// TODO: test implicit download filenames
// For this we have to pretend the output is a tty
// This intersects with both #41 and #59

#[test]
fn verify_default_yes() {
    get_command()
        .arg("-v")
        .arg("--pretty=format")
        .arg("get")
        .arg("https://self-signed.badssl.com")
        .assert()
        .failure()
        .stdout(predicates::str::contains("GET / HTTP/1.1"))
        .stderr(predicates::str::contains("UnknownIssuer"));
}

#[test]
fn verify_explicit_yes() {
    get_command()
        .arg("-v")
        .arg("--pretty=format")
        .arg("--verify=yes")
        .arg("get")
        .arg("https://self-signed.badssl.com")
        .assert()
        .failure()
        .stdout(predicates::str::contains("GET / HTTP/1.1"))
        .stderr(predicates::str::contains("UnknownIssuer"));
}

#[test]
fn verify_no() {
    get_command()
        .arg("-v")
        .arg("--pretty=format")
        .arg("--verify=no")
        .arg("get")
        .arg("https://self-signed.badssl.com")
        .assert()
        .stdout(predicates::str::contains("GET / HTTP/1.1"))
        .stdout(predicates::str::contains("HTTP/1.1 200 OK"))
        .stderr(predicates::str::is_empty());
}

#[test]
fn verify_valid_file() {
    get_command()
        .arg("-v")
        .arg("--pretty=format")
        .arg("--verify=tests/fixtures/certs/wildcard-self-signed.pem")
        .arg("get")
        .arg("https://self-signed.badssl.com")
        .assert()
        .stdout(predicates::str::contains("GET / HTTP/1.1"))
        .stdout(predicates::str::contains("HTTP/1.1 200 OK"))
        .stderr(predicates::str::is_empty());
}

#[test]
fn cert_without_key() {
    get_command()
        .arg("-v")
        .arg("--pretty=format")
        .arg("get")
        .arg("https://client.badssl.com")
        .assert()
        .stdout(predicates::str::contains(
            "400 No required SSL certificate was sent",
        ))
        .stderr(predicates::str::is_empty());
}

#[test]
fn cert_with_key() {
    get_command()
        .arg("-v")
        .arg("--pretty=format")
        .arg("--cert=tests/fixtures/certs/client.badssl.com.crt")
        .arg("--cert-key=tests/fixtures/certs/client.badssl.com.key")
        .arg("get")
        .arg("https://client.badssl.com")
        .assert()
        .stdout(predicates::str::contains("HTTP/1.1 200 OK"))
        .stdout(predicates::str::contains("client-authenticated"))
        .stderr(predicates::str::is_empty());
}

#[test]
fn forced_json() {
    let server = MockServer::start();
    let mock = server.mock(|when, _then| {
        when.method(GET)
            .header("content-type", "application/json")
            .header("accept", "application/json, */*;q=0.5");
    });
    get_command()
        .arg("--json")
        .arg(server.base_url())
        .assert()
        .success();
    mock.assert();
}

#[test]
fn forced_form() {
    let server = MockServer::start();
    let mock = server.mock(|when, _then| {
        when.method(GET)
            .header("content-type", "application/x-www-form-urlencoded");
    });
    get_command()
        .arg("--form")
        .arg(server.base_url())
        .assert()
        .success();
    mock.assert();
}

#[test]
fn forced_multipart() {
    let server = MockServer::start();
    let mock = server.mock(|when, _then| {
        when.method(POST).header_exists("content-type").body("");
    });
    get_command()
        .arg("--multipart")
        .arg(server.base_url())
        .assert()
        .success();
    mock.assert();
}

#[test]
fn formatted_json_output() {
    let server = MockServer::start();
    let mock = server.mock(|_when, then| {
        then.header("content-type", "application/json")
            .body(r#"{"":0}"#);
    });
    get_command()
        .arg("--print=b")
        .arg(server.base_url())
        .assert()
        .stdout(indoc! {r#"
        {
            "": 0
        }


        "#});
    mock.assert();
}

#[test]
fn inferred_json_output() {
    let server = MockServer::start();
    let mock = server.mock(|_when, then| {
        then.header("content-type", "text/plain").body(r#"{"":0}"#);
    });
    get_command()
        .arg("--print=b")
        .arg(server.base_url())
        .assert()
        .stdout(indoc! {r#"
        {
            "": 0
        }


        "#});
    mock.assert();
}

#[test]
fn inferred_json_javascript_output() {
    let server = MockServer::start();
    let mock = server.mock(|_when, then| {
        then.header("content-type", "application/javascript")
            .body(r#"{"":0}"#);
    });
    get_command()
        .arg("--print=b")
        .arg(server.base_url())
        .assert()
        .stdout(indoc! {r#"
        {
            "": 0
        }


        "#});
    mock.assert();
}

#[test]
fn inferred_nonjson_output() {
    let server = MockServer::start();
    let mock = server.mock(|_when, then| {
        // Trailing comma makes it invalid JSON, though formatting would still work
        then.header("content-type", "text/plain").body(r#"{"":0,}"#);
    });
    get_command()
        .arg("--print=b")
        .arg(server.base_url())
        .assert()
        .stdout(indoc! {r#"
        {"":0,}
        "#});
    mock.assert();
}

#[test]
fn noninferred_json_output() {
    let server = MockServer::start();
    let mock = server.mock(|_when, then| {
        // Valid JSON, but not declared as text
        then.header("content-type", "application/octet-stream")
            .body(r#"{"":0}"#);
    });
    get_command()
        .arg("--print=b")
        .arg(server.base_url())
        .assert()
        .stdout(indoc! {r#"
        {"":0}
        "#});
    mock.assert();
}

#[test]
fn mixed_stdin_request_items() {
    let input_file = tempfile().unwrap();
    redirecting_command()
        .arg("--offline")
        .arg(":")
        .arg("x=3")
        .stdin(input_file)
        .assert()
        .failure()
        .stderr(predicate::str::contains(
            "Request body (from stdin) and request data (key=value) cannot be mixed",
        ));
}

#[test]
fn multipart_stdin() {
    let input_file = tempfile().unwrap();
    redirecting_command()
        .arg("--offline")
        .arg("--multipart")
        .arg(":")
        .stdin(input_file)
        .assert()
        .failure()
        .stderr(predicate::str::contains(
            "Cannot build a multipart request body from stdin",
        ));
}

#[test]
fn default_json_for_raw_body() {
    let server = MockServer::start();
    let mock = server.mock(|when, _then| {
        when.header("content-type", "application/json");
    });
    let input_file = tempfile().unwrap();
    redirecting_command()
        .arg(server.base_url())
        .stdin(input_file)
        .assert()
        .success();
    mock.assert();
}

#[test]
fn body_from_file() {
    let server = MockServer::start();
    let mock = server.mock(|when, _| {
        when.header("content-type", "text/plain")
            .body("Hello world\n");
    });

    let dir = tempfile::tempdir().unwrap();
    let filename = dir.path().join("input.txt");
    OpenOptions::new()
        .create(true)
        .write(true)
        .open(&filename)
        .unwrap()
        .write_all(b"Hello world\n")
        .unwrap();

    get_command()
        .arg(server.base_url())
        .arg(format!("@{}", filename.to_string_lossy()))
        .assert()
        .success();

    mock.assert();
}

#[test]
fn body_from_file_with_explicit_mimetype() {
    let server = MockServer::start();
    let mock = server.mock(|when, _| {
        when.header("content-type", "image/png")
            .body("Hello world\n");
    });

    let dir = tempfile::tempdir().unwrap();
    let filename = dir.path().join("input.txt");
    OpenOptions::new()
        .create(true)
        .write(true)
        .open(&filename)
        .unwrap()
        .write_all(b"Hello world\n")
        .unwrap();

    get_command()
        .arg(server.base_url())
        .arg(format!("@{};type=image/png", filename.to_string_lossy()))
        .assert()
        .success();

    mock.assert();
}

#[test]
fn body_from_file_with_fallback_mimetype() {
    let server = MockServer::start();
    let mock = server.mock(|when, _| {
        when.header("content-type", "application/json")
            .body("Hello world\n");
    });

    let dir = tempfile::tempdir().unwrap();
    let filename = dir.path().join("input");
    OpenOptions::new()
        .create(true)
        .write(true)
        .open(&filename)
        .unwrap()
        .write_all(b"Hello world\n")
        .unwrap();

    get_command()
        .arg(server.base_url())
        .arg(format!("@{}", filename.to_string_lossy()))
        .assert()
        .success();

    mock.assert();
}

#[test]
fn no_double_file_body() {
    get_command()
        .arg(":")
        .arg("@foo")
        .arg("@bar")
        .assert()
        .failure()
        .stderr(predicate::str::contains(
            "Can't read request from multiple files",
        ));
}

#[test]
fn print_body_from_file() {
    let dir = tempfile::tempdir().unwrap();
    let filename = dir.path().join("input");
    OpenOptions::new()
        .create(true)
        .write(true)
        .open(&filename)
        .unwrap()
        .write_all(b"Hello world\n")
        .unwrap();

    get_command()
        .arg("--offline")
        .arg(":")
        .arg(format!("@{}", filename.to_string_lossy()))
        .assert()
        .success()
        .stdout(predicate::str::contains("Hello world"));
}

#[test]
fn colored_headers() {
    color_command()
        .arg("--offline")
        .arg(":")
        .assert()
        .success()
        // Color
        .stdout(predicate::str::contains("\x1b[4m"))
        // Reset
        .stdout(predicate::str::contains("\x1b[0m"));
}

#[test]
fn colored_body() {
    color_command()
        .arg("--offline")
        .arg(":")
        .arg("x:=3")
        .assert()
        .success()
        .stdout(predicate::str::contains("\x1b[34m3\x1b[0m"));
}

#[test]
fn force_color_pipe() {
    redirecting_command()
        .arg("--ignore-stdin")
        .arg("--offline")
        .arg("--pretty=colors")
        .arg(":")
        .arg("x:=3")
        .assert()
        .success()
        .stdout(predicate::str::contains("\x1b[34m3\x1b[0m"));
}

#[test]
fn request_json_keys_order_is_preserved() {
    let server = MockServer::start();
    let mock = server.mock(|when, _| {
        when.body(r#"{"name":"ali","age":24}"#);
    });

    get_command()
        .arg("get")
        .arg(server.base_url())
        .arg("name=ali")
        .arg("age:=24")
        .assert();
    mock.assert();
}

#[test]
fn data_field_from_file() {
    let server = MockServer::start();
    let mock = server.mock(|when, _| {
        when.body(r#"{"ids":"[1,2,3]"}"#);
    });

    let mut text_file = tempfile::NamedTempFile::new().unwrap();
    write!(text_file, "[1,2,3]").unwrap();

    get_command()
        .arg(server.base_url())
        .arg(format!("ids=@{}", text_file.path().to_string_lossy()))
        .assert();
    mock.assert();
}

#[test]
fn data_field_from_file_in_form_mode() {
    let server = MockServer::start();
    let mock = server.mock(|when, _| {
        when.body(r#"message=hello+world"#);
    });

    let mut text_file = tempfile::NamedTempFile::new().unwrap();
    write!(text_file, "hello world").unwrap();

    get_command()
        .arg(server.base_url())
        .arg("--form")
        .arg(format!("message=@{}", text_file.path().to_string_lossy()))
        .assert();
    mock.assert();
}

#[test]
fn json_field_from_file() {
    let server = MockServer::start();
    let mock = server.mock(|when, _| {
        when.body(r#"{"ids":[1,2,3]}"#);
    });

    let mut json_file = tempfile::NamedTempFile::new().unwrap();
    writeln!(json_file, "[1,2,3]").unwrap();

    get_command()
        .arg(server.base_url())
        .arg(format!("ids:=@{}", json_file.path().to_string_lossy()))
        .assert();
    mock.assert();
}

#[test]
<<<<<<< HEAD
fn can_unset_default_headers() {
    get_command()
        .arg(":")
        .arg("user-agent:")
        .arg("--offline")
        .assert()
        .stdout(indoc! {r#"
            GET / HTTP/1.1
            accept: */*
            accept-encoding: gzip, br
            connection: keep-alive
            host: http.mock

        "#});
}

#[test]
fn can_unset_headers() {
    get_command()
        .arg(":")
        .arg("hello:world")
        .arg("goodby:world")
        .arg("goodby:")
        .arg("--offline")
        .assert()
        .stdout(indoc! {r#"
            GET / HTTP/1.1
            accept: */*
            accept-encoding: gzip, br
            connection: keep-alive
            hello: world
            host: http.mock
            user-agent: xh/0.0.0 (test mode)

        "#});
}

#[test]
fn can_set_unset_header() {
    get_command()
        .arg(":")
        .arg("hello:")
        .arg("hello:world")
        .arg("--offline")
        .assert()
        .stdout(indoc! {r#"
            GET / HTTP/1.1
            accept: */*
            accept-encoding: gzip, br
            connection: keep-alive
            hello: world
            host: http.mock
            user-agent: xh/0.0.0 (test mode)

        "#});
}

#[test]
fn named_sessions() {
    let server = MockServer::start();
    let mock = server.mock(|_, then| {
        then.header("set-cookie", "cook1=one; Path=/");
    });

    let config_dir = tempdir().unwrap();
    let random_name = random_string();

    get_command()
        .env("XH_TEST_CONFIG_DIR", config_dir.path())
        .arg(server.base_url())
        .arg(format!("--session={}", random_name))
        .arg("cookie:lang=en")
        .assert()
        .success();

    mock.assert();

    let path_to_session = config_dir.path().join::<std::path::PathBuf>(
        [
            "xh",
            "sessions",
            &format!("127.0.0.1_{}", server.port()),
            &format!("{}.json", random_name),
        ]
        .iter()
        .collect(),
    );

    let session_content = read_to_string(path_to_session).unwrap();

    assert_eq!(
        serde_json::from_str::<serde_json::Value>(&session_content).unwrap(),
        serde_json::json!({
            "__meta__": {
                "about": "xh session file",
                "xh": "0.0.0"
            },
            "cookies": {
                "cook1": { "value": "one", "path": "/" },
                "lang": { "value": "en" }
            },
            "headers": {}
        })
    );
}

#[test]
fn anonymous_sessions() {
    let server = MockServer::start();
    let mock = server.mock(|_, then| {
        then.header("set-cookie", "cook1=one");
    });

    let mut path_to_session = std::env::temp_dir();
    let file_name = random_string();
    path_to_session.push(file_name);

    get_command()
        .arg(server.base_url())
        .arg(format!("--session={}", path_to_session.to_string_lossy()))
        .arg("--auth=me:pass")
        .arg("hello:world")
        .assert()
        .success();

    mock.assert();

    let session_content = read_to_string(path_to_session).unwrap();

    assert_eq!(
        serde_json::from_str::<serde_json::Value>(&session_content).unwrap(),
        serde_json::json!({
            "__meta__": {
                "about": "xh session file",
                "xh": "0.0.0"
            },
            "cookies": {
                "cook1": { "value": "one" }
            },
            "headers": {
                "hello": "world",
                "authorization": "Basic bWU6cGFzcw=="
            }
        })
    );
}

#[test]
fn anonymous_read_only_session() {
    let server = MockServer::start();
    server.mock(|_, then| {
        then.header("set-cookie", "lang=en");
    });

    let session_file = tempfile::NamedTempFile::new().unwrap();
    let old_session_content = serde_json::json!({
        "__meta__": { "about": "xh session file", "xh": "0.0.0" },
        "cookies": {
            "cookie1": { "value": "one" }
        },
        "headers": {
            "hello": "world"
        }
    });

    std::fs::write(&session_file, old_session_content.to_string()).unwrap();

    get_command()
        .arg(server.base_url())
        .arg("goodbye:world")
        .arg(format!(
            "--session-read-only={}",
            session_file.path().to_string_lossy()
        ))
        .assert()
        .success();

    assert_eq!(
        serde_json::from_str::<serde_json::Value>(&read_to_string(session_file.path()).unwrap())
            .unwrap(),
        old_session_content
    );
}

#[test]
fn session_files_are_created_in_read_only_mode() {
    let server = MockServer::start();
    server.mock(|_, then| {
        then.header("set-cookie", "lang=ar");
    });

    let mut path_to_session = std::env::temp_dir();
    let file_name = random_string();
    path_to_session.push(file_name);
    assert_eq!(path_to_session.exists(), false);

    get_command()
        .arg(server.base_url())
        .arg("hello:world")
        .arg(format!(
            "--session-read-only={}",
            path_to_session.to_string_lossy()
        ))
        .assert()
        .success();

    let session_content = read_to_string(path_to_session).unwrap();
    assert_eq!(
        serde_json::from_str::<serde_json::Value>(&session_content).unwrap(),
        serde_json::json!({
            "__meta__": {
                "about": "xh session file",
                "xh": "0.0.0"
            },
            "cookies": {
                "lang": { "value": "ar" }
            },
            "headers": {
                "hello": "world"
            }
        })
    );
}

#[test]
fn named_read_only_session() {
    let server = MockServer::start();
    server.mock(|_, then| {
        then.header("set-cookie", "lang=en");
    });

    let config_dir = tempdir().unwrap();
    let random_name = random_string();
    let path_to_session = config_dir.path().join::<std::path::PathBuf>(
        [
            "xh",
            "sessions",
            &format!("127.0.0.1_{}", server.port()),
            &format!("{}.json", random_name),
        ]
        .iter()
        .collect(),
    );
    let old_session_content = serde_json::json!({
        "__meta__": { "about": "xh session file", "xh": "0.0.0" },
        "cookies": {
            "cookie1": { "value": "one" }
        },
        "headers": {
            "hello": "world"
        }
    });
    create_dir_all(path_to_session.parent().unwrap()).unwrap();
    File::create(&path_to_session).unwrap();
    std::fs::write(&path_to_session, old_session_content.to_string()).unwrap();

    get_command()
        .env("XH_TEST_CONFIG_DIR", config_dir.path())
        .arg(server.base_url())
        .arg("goodbye:world")
        .arg(format!("--session-read-only={}", random_name))
        .assert()
        .success();

    assert_eq!(
        serde_json::from_str::<serde_json::Value>(&read_to_string(path_to_session).unwrap())
            .unwrap(),
        old_session_content
    );
}

#[test]
fn expired_cookies_are_removed_from_session() {
    use std::time::{SystemTime, UNIX_EPOCH};
    let future_timestamp = SystemTime::now()
        .duration_since(UNIX_EPOCH)
        .unwrap()
        .as_secs()
        + 1000;
    let past_timestamp = 1114425967; // 2005-04-25

    let session_file = tempfile::NamedTempFile::new().unwrap();

    std::fs::write(
        &session_file,
        serde_json::json!({
            "__meta__": { "about": "xh session file", "xh": "0.0.0" },
            "cookies": {
                "expired_cookie": {
                    "value": "random_string",
                    "expires": past_timestamp
                },
                "unexpired_cookie": {
                    "value": "random_string",
                    "expires": future_timestamp
                },
                "with_out_expiry": {
                    "value": "random_string",
                }
            },
            "headers": {}
        })
        .to_string(),
    )
    .unwrap();

    get_command()
        .arg(":")
        .arg(format!(
            "--session={}",
            session_file.path().to_string_lossy()
        ))
        .arg("--offline")
        .assert()
        .success();

    let session_content = read_to_string(session_file.path()).unwrap();
    assert_eq!(
        serde_json::from_str::<serde_json::Value>(&session_content).unwrap(),
        serde_json::json!({
            "__meta__": { "about": "xh session file", "xh": "0.0.0" },
            "cookies": {
                "unexpired_cookie": {
                    "value": "random_string",
                    "expires": future_timestamp
                },
                "with_out_expiry": {
                    "value": "random_string",
                }
            },
            "headers": {}
        })
    );
}

#[test]
fn cookies_override_each_other_in_the_correct_order() {
    let server = MockServer::start();
    let mock = server.mock(|_, then| {
        then.header("set-cookie", "lang=en")
            .header("set-cookie", "cook1=one");
    });

    let session_file = tempfile::NamedTempFile::new().unwrap();

    std::fs::write(
        &session_file,
        serde_json::json!({
            "__meta__": { "about": "xh session file", "xh": "0.0.0" },
            "cookies": {
                "lang": { "value": "fr" },
                "cook2": { "value": "three" }
            },
            "headers": {}
        })
        .to_string(),
    )
    .unwrap();

    get_command()
        .arg(server.base_url())
        .arg("cookie:cook1=two;cook2=two")
        .arg(format!(
            "--session={}",
            session_file.path().to_string_lossy()
        ))
        .assert()
        .success();

    mock.assert();

    let session_content = read_to_string(session_file.path()).unwrap();
    assert_eq!(
        serde_json::from_str::<serde_json::Value>(&session_content).unwrap(),
        serde_json::json!({
            "__meta__": { "about": "xh session file", "xh": "0.0.0" },
            "cookies": {
                "lang": { "value": "en" },
                "cook1": { "value": "one" },
                "cook2": { "value": "two" }
            },
            "headers": {}
        })
    );
=======
fn accept_encoding_not_modifiable_in_download_mode() {
    let server = MockServer::start();
    let mock = server.mock(|when, then| {
        when.header("accept-encoding", "identity");
        then.body(r#"{"ids":[1,2,3]}"#);
    });

    let dir = tempdir().unwrap();
    get_command()
        .current_dir(&dir)
        .arg(server.base_url())
        .arg("--download")
        .arg("accept-encoding:gzip")
        .assert();
    mock.assert();
>>>>>>> 8d0a8307
}<|MERGE_RESOLUTION|>--- conflicted
+++ resolved
@@ -1242,7 +1242,6 @@
 }
 
 #[test]
-<<<<<<< HEAD
 fn can_unset_default_headers() {
     get_command()
         .arg(":")
@@ -1627,7 +1626,9 @@
             "headers": {}
         })
     );
-=======
+}
+
+#[test]
 fn accept_encoding_not_modifiable_in_download_mode() {
     let server = MockServer::start();
     let mock = server.mock(|when, then| {
@@ -1643,5 +1644,4 @@
         .arg("accept-encoding:gzip")
         .assert();
     mock.assert();
->>>>>>> 8d0a8307
 }